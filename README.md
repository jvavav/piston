--- conflicted
+++ resolved
@@ -30,11 +30,7 @@
 
 ```toml
 [dependencies]
-<<<<<<< HEAD
 piston_window = "*"
-=======
-piston_window = "0.112.0"
->>>>>>> 8704c7a6
 ```
 
 In "src/main.rs", type the following code:
